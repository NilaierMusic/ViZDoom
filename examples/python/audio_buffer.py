#!/usr/bin/env python3

#####################################################################
# This script presents how to read and use the sound buffer.
# This script stores a "basic_sounds.wav" file of recorded audio.
# Note: This requires scipy library
#####################################################################

import vizdoom as vzd

from random import choice
import numpy as np
from scipy.io import wavfile
from time import sleep

if __name__ == "__main__":
    game = vzd.DoomGame()

    # Load config of the basic scenario
    game.load_config('../../scenarios/basic.cfg')

    # Turns on the audio buffer. (turned off by default)
    # If this is switched on, the audio will stop playing on device, even with game.set_sound_enabled(True)
    # Setting game.set_sound_enabled(True) is not required for audio buffer to work.
    AUDIO_BUFFER_ENABLED = True
    game.set_audio_buffer_enabled(AUDIO_BUFFER_ENABLED)

    # Set the sampling rate used in the observation window. Has to be one from:
    # - vzd.SamplingRate.SR_44100 (default)
    # - vzd.SamplingRate.SR_22050
    # - vzd.SamplingRate.SR_11025
    # Remember to also set audio saving code at the bottom to use same sampling rate!
    game.set_audio_sampling_freq(vzd.SamplingRate.SR_22050)

    # When using frameskip (`tics` parameter of the `make_actions` function),
    # we would only get the latest segment of audio (1/35 seconds).
    # With this function you can set how many frames of audio you want to store,
    # so you can get all audio that happened during the frameskip
    frameskip = 4
    game.set_audio_buffer_size(frameskip)
<<<<<<< HEAD
=======

    # This could fix "no audio in buffer" bug on Ubuntu 20.04.
    #game.add_game_args("+snd_efx 0")
>>>>>>> 1fa17e12

    # Initialize the game. Further configuration won't take any effect from now on.
    game.init()

    actions = [[True, False, False], [False, True, False], [False, False, True]]
    sleep_time = 1.0 / vzd.DEFAULT_TICRATE  # = 0.028

    episodes = 3
    audio_slices = []
    for i in range(episodes):
        print("Episode #" + str(i + 1))
        game.new_episode()
        while not game.is_episode_finished():

            # Gets the state
            state = game.get_state()

            audio_buffer = state.audio_buffer
            audio_slices.append(audio_buffer)

            # Makes a random action and get remember reward.
            r = game.make_action(choice(actions), frameskip)

            if not AUDIO_BUFFER_ENABLED:
                sleep(sleep_time * frameskip)            
    game.close()

<<<<<<< HEAD
    # Save audio file
    if AUDIO_BUFFER_ENABLED:
        wavfile.write("audio_buffer.wav", 22050, np.concatenate(audio_slices, axis=0))
=======
    if AUDIO_BUFFER_ENABLED:
        # Check that we have audio (having no audio is a common bug, see
        # https://github.com/mwydmuch/ViZDoom/pull/486
        audio_data = np.concatenate(audio_slices, axis=0)
        if audio_data.max() == 0:
            print(
                "[WARNING] Audio buffers were full of silence. This is a common bug on e.g. Ubuntu 20.04\n"
                "See https://github.com/mwydmuch/ViZDoom/pull/486\n"
                "Two possible fixes:\n"
                "    1) Try setting game.add_game_args('+snd_efx 0'). This my disable some audio effects\n"
                "    2) Try installing a newer version of OpenAL Soft library, see https://github.com/mwydmuch/ViZDoom/pull/486#issuecomment-889389185"
            )
        # Save audio file
        wavfile.write("basic_sounds.wav", 22050, np.concatenate(audio_slices, axis=0))
>>>>>>> 1fa17e12
<|MERGE_RESOLUTION|>--- conflicted
+++ resolved
@@ -38,12 +38,9 @@
     # so you can get all audio that happened during the frameskip
     frameskip = 4
     game.set_audio_buffer_size(frameskip)
-<<<<<<< HEAD
-=======
 
     # This could fix "no audio in buffer" bug on Ubuntu 20.04.
     #game.add_game_args("+snd_efx 0")
->>>>>>> 1fa17e12
 
     # Initialize the game. Further configuration won't take any effect from now on.
     game.init()
@@ -71,11 +68,6 @@
                 sleep(sleep_time * frameskip)            
     game.close()
 
-<<<<<<< HEAD
-    # Save audio file
-    if AUDIO_BUFFER_ENABLED:
-        wavfile.write("audio_buffer.wav", 22050, np.concatenate(audio_slices, axis=0))
-=======
     if AUDIO_BUFFER_ENABLED:
         # Check that we have audio (having no audio is a common bug, see
         # https://github.com/mwydmuch/ViZDoom/pull/486
@@ -89,5 +81,4 @@
                 "    2) Try installing a newer version of OpenAL Soft library, see https://github.com/mwydmuch/ViZDoom/pull/486#issuecomment-889389185"
             )
         # Save audio file
-        wavfile.write("basic_sounds.wav", 22050, np.concatenate(audio_slices, axis=0))
->>>>>>> 1fa17e12
+        wavfile.write("basic_sounds.wav", 22050, np.concatenate(audio_slices, axis=0))