# Building from source

Here we describe how to build ViZDoom from source.
If you want to install pre-build ViZDoom wheels for Python, see [Python quick start](./pythonQuickstart.md).


## Dependencies

To build ViZDoom (regardless of the method), you need to install some dependencies in your system first.


### Linux

To build ViZDoom on Linux, the following dependencies are required:
* CMake 3.12+
* Make
* GCC 6.0+
<<<<<<< HEAD
* Boost libraries 1.65.0+
* Python 3.8+ for Python binding (optional)
=======
* Boost libraries 1.54.0+
* Python 3.7+ for Python binding (optional)
>>>>>>> c5fa9cf8

Also some of additionally [ZDoom dependencies](http://zdoom.org/wiki/Compile_ZDoom_on_Linux) are needed.

#### apt-based distros (Ubuntu, Debian, Linux Mint, etc.)

To get all dependencies on apt-based Linux (Ubuntu, Debian, Linux Mint, etc.) execute the following commands in the shell (might require root access).
```sh
# All possible ViZDoom dependencies,
# most are optional and required only to support alternative sound and music backends in the engine
# other can replace libraries that are included in the ViZDoom repository
apt install build-essential cmake git libsdl2-dev libboost-all-dev libopenal-dev \
zlib1g-dev libjpeg-dev tar libbz2-dev libgtk2.0-dev libfluidsynth-dev libgme-dev \
timidity libwildmidi-dev unzip

# Only essential ViZDoom dependencies
apt install build-essential cmake git libboost-all-dev libsdl2-dev libopenal-dev

# Python 3 dependencies (alternatively Anaconda 3 installed)
apt install python3-dev python3-pip
# or install Anaconda 3 and add it to PATH
```

#### dnf/yum-based distros (Fedora, RHEL, CentOS, Alma/Rocky Linux, etc.)

To get all dependencies on dnf/yum-based Linux (Fedora, RHEL, CentOS, Alma/Rocky Linux, etc.) execute the following commands in the shell (might require root access).
```sh
# Essential ZDoom dependencies
dnf install cmake git boost-devel SDL2-devel openal-soft-devel

# Python 3 dependencies (alternatively Anaconda 3 installed)
dnf install python3-devel python3-pip
```


#### Anaconda/Miniconda

If you do not have a root access, you can use a conda (e.g. [miniconda](https://docs.conda.io/en/latest/miniconda.html)) environment to install dependencies to your environment only:
```sh
conda install -c conda-forge boost cmake gtk2 sdl2
```

Note that to install ViZDoom in a conda environment you have to pull, build and install ViZDoom manually with
```
git clone https://github.com/mwydmuch/ViZDoom.git
cd ViZDoom
python setup.py build && python setup.py install
```


### MacOS

To build ViZDoom on MacOS, the following dependencies are required:
* CMake 3.12+
* Clang 5.0+
<<<<<<< HEAD
* Boost libraries 1.65.0+
* Python 3.8+ for Python binding (optional)
## <a name="build"></a> Building
=======
* Boost libraries 1.54.0+
* Python 3.7+ for Python binding (optional)
>>>>>>> c5fa9cf8

Also some of additionally [ZDoom dependencies](http://zdoom.org/wiki/Compile_ZDoom_on_Mac_OS_X) are needed.

To get all the dependencies install [homebrew](https://brew.sh/) first, than execute the following commands in the shell:
```sh
brew install cmake boost sdl2 openal-soft
```


### Windows
* CMake 3.12+
* Visual Studio 2012+
<<<<<<< HEAD
* Boost 1.65+
* Python 3.8+ for Python binding (optional)
=======
* Boost libraries 1.54.0+
* Python 3.7+ for Python binding (optional)
>>>>>>> c5fa9cf8

Additionally, [ZDoom dependencies](http://zdoom.org/wiki/Compile_ZDoom_on_Windows) are needed.
Most of them (except Boost) are gathered in this repository: [ViZDoomWinDepBin](https://github.com/mwydmuch/ViZDoomWinDepBin).
You can download Boost from [here](https://www.boost.org/users/download).


## Building via pip (recommended for Python users)

<<<<<<< HEAD
ViZDoom for Python can be installed via **pip** on Linux, MacOS and Windows, and it is strongly recommended.
However you will still need to install **[Linux](#linux_deps)/[MacOS](#macos_deps) dependencies**, as it will be build locally from source.
For Windows 10 or 11 64-bit and Python 3.8+ we provide pre-build wheels (binary packages).
=======
ViZDoom for Python can be build via **pip** on Linux, MacOS and Windows, and it is strongly recommended.
Even when building using pip you still need to install dependencies.
>>>>>>> c5fa9cf8

To build the newest version from the repository run:
```sh
pip install git+https://github.com/mwydmuch/ViZDoom.git
```
or
```sh
git clone https://github.com/mwydmuch/ViZDoom.git
cd ViZDoom
pip install .
```

On Linux and MacOS dependencies should be found automatically.
On Windows you need to manually set following environment variables:
* `BOOST_ROOT` - the path to the directory with Boost libraries (e.g. `C:\boost_1_76_0`),
* `VIZDOOM_BUILD_GENERATOR_NAME` - generator name (e.g. `Visual Studio 16 2019`),
* `VIZDOOM_WIN_DEPS_ROOT` - the path to the directory with ZDoom dependencies (e.g. `C:\ViZDoomWinDepBin`).

The process of building ViZDoom this way on Windows is demonstarted in [scripts/windows_build_wheels.bat](https://github.com/Farama-Foundation/ViZDoom/tree/master/scripts/windows_build_wheels.bat).


## Building manylinux wheels

To build manylinux wheels you need to install docker and cibuildwheel. Then on Linux and MacOS run in ViZDoom root directory:
```sh
cibuildwheel --platform linux
```

The binary ViZDoom wheels will be placed in `wheelhouse` directory.
In case of building using cibuildwheel, the dependencies are installed automatically inside the docker container, so you do not need to install them manually in your system.


## Building manually (not recommended)

Instructions below can be used to build ViZDoom manually.
We recommend doing it only if you want to use C++ API, work on the ViZDoom, or if you have problems with pip installation.

### Linux / MacOS

In ViZDoom's root directory:
```bash
mkdir build
cd build
cmake .. -DCMAKE_BUILD_TYPE=Release -DBUILD_ENGINE=ON -DBUILD_PYTHON=ON
make
```

where `-DBUILD_ENGINE=ON` and `-DBUILD_PYTHON=ON` CMake options are optional (default ON).


### Windows

1. Run CMake GUI or cmake command in cmd/powershell in ViZDoom root directory with the following paths provided:
* BOOST_ROOT
* BOOST_INCLUDEDIR
* BOOST_LIBRARYDIR
* PYTHON_INCLUDE_DIR (optional, for Python/Anaconda bindings)
* PYTHON_LIBRARY (optional, for Python/Anaconda bindings)
* ZDoom dependencies paths

2. In configuration select `DBUILD_ENGINE` and `DBUILD_PYTHON` (optional, default ON).

3. Use generated Visual Studio solution to build all parts of ViZDoom environment.

The process of building ViZDoom this way on Windows is demonstarted in [scripts/windows_build_cmake.bat](https://github.com/Farama-Foundation/ViZDoom/tree/master/scripts/windows_build_cmake.bat) script.


### Compilation output
Compilation output will be placed in `build/bin` and it should contain the following files.

* `bin/vizdoom / vizdoom.exe` - ViZDoom executable
* `bin/vizdoom.pk3` - resources file used by ViZDoom (needed by ViZDoom executable)
* `bin/libvizdoom.a / vizdoom.lib` - C++ ViZDoom static library
* `bin/libvizdoom.so / vizdoom.dll / libvizdoom.dylib` -  C++ ViZDoom dynamically linked library
* `bin/pythonX.X/vizdoom.so / vizdoom.pyd / vizdoom.dylib ` - ViZDoom Python X.X module
* `bin/pythonX.X/pip_package` - complete ViZDoom Python X.X package


### Manual installation

To manually install Python package copy `vizdoom_root_dir/build/bin/pythonX.X/pip_package` contents to `python_root_dir/lib/pythonX.X/site-packages/site-packages/vizdoom`.<|MERGE_RESOLUTION|>--- conflicted
+++ resolved
@@ -15,13 +15,8 @@
 * CMake 3.12+
 * Make
 * GCC 6.0+
-<<<<<<< HEAD
-* Boost libraries 1.65.0+
-* Python 3.8+ for Python binding (optional)
-=======
 * Boost libraries 1.54.0+
 * Python 3.7+ for Python binding (optional)
->>>>>>> c5fa9cf8
 
 Also some of additionally [ZDoom dependencies](http://zdoom.org/wiki/Compile_ZDoom_on_Linux) are needed.
 
@@ -76,14 +71,8 @@
 To build ViZDoom on MacOS, the following dependencies are required:
 * CMake 3.12+
 * Clang 5.0+
-<<<<<<< HEAD
-* Boost libraries 1.65.0+
-* Python 3.8+ for Python binding (optional)
-## <a name="build"></a> Building
-=======
 * Boost libraries 1.54.0+
 * Python 3.7+ for Python binding (optional)
->>>>>>> c5fa9cf8
 
 Also some of additionally [ZDoom dependencies](http://zdoom.org/wiki/Compile_ZDoom_on_Mac_OS_X) are needed.
 
@@ -96,13 +85,8 @@
 ### Windows
 * CMake 3.12+
 * Visual Studio 2012+
-<<<<<<< HEAD
-* Boost 1.65+
-* Python 3.8+ for Python binding (optional)
-=======
 * Boost libraries 1.54.0+
 * Python 3.7+ for Python binding (optional)
->>>>>>> c5fa9cf8
 
 Additionally, [ZDoom dependencies](http://zdoom.org/wiki/Compile_ZDoom_on_Windows) are needed.
 Most of them (except Boost) are gathered in this repository: [ViZDoomWinDepBin](https://github.com/mwydmuch/ViZDoomWinDepBin).
@@ -111,14 +95,8 @@
 
 ## Building via pip (recommended for Python users)
 
-<<<<<<< HEAD
-ViZDoom for Python can be installed via **pip** on Linux, MacOS and Windows, and it is strongly recommended.
-However you will still need to install **[Linux](#linux_deps)/[MacOS](#macos_deps) dependencies**, as it will be build locally from source.
-For Windows 10 or 11 64-bit and Python 3.8+ we provide pre-build wheels (binary packages).
-=======
 ViZDoom for Python can be build via **pip** on Linux, MacOS and Windows, and it is strongly recommended.
 Even when building using pip you still need to install dependencies.
->>>>>>> c5fa9cf8
 
 To build the newest version from the repository run:
 ```sh
