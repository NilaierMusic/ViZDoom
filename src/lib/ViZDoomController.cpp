--- conflicted
+++ resolved
@@ -494,15 +494,14 @@
     void DoomController::setIwadPath(std::string iwadPath) { if (!this->doomRunning) this->iwadPath = iwadPath; }
 
     std::string DoomController::getFilePath() { return this->filePath; }
-<<<<<<< HEAD
-=======
+
     void DoomController::setFilePath(std::string filePath) {
         this->filePath = filePath;
         if (this->doomRunning) {
             this->map = "file:" + prepareWadFilePath(this->filePath);
         }
     }
->>>>>>> f7d11968
+
 
     void DoomController::setFilePath(std::string filePath) { if (!this->doomRunning) this->filePath = filePath; }
 
