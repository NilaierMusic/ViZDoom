#ifndef __VIZIA_MAIN_H__
#define __VIZIA_MAIN_H__

#include "ViziaDefines.h"
#include "ViziaDoomController.h"

#include <string>
#include <vector>
#include <list>

namespace Vizia {

    unsigned int DoomTics2Ms(unsigned int tics);

    unsigned int Ms2DoomTics(unsigned int ms);

    float DoomFixedToFloat(int doomFixed);

    class DoomGame {

    public:

        struct State {
            unsigned int number;
            std::vector<int> gameVariables;
            uint8_t * imageBuffer;
        };

        DoomGame();
        virtual ~DoomGame();

        bool loadConfig(std::string filename);
        bool saveConfig(std::string filename);

        bool init();
        void close();

        void newEpisode();
        bool isRunning();

        void setAction(std::vector<int> &actions);
        void advanceAction();
        void advanceAction(bool stateUpdate, bool renderOnly, unsigned int tics);

        float makeAction(std::vector<int> &actions);
        float makeAction(std::vector<int> &actions, unsigned int tics);
        
        State getState();

        std::vector<int> getLastAction();

        bool isNewEpisode();
        bool isEpisodeFinished();

        void addAvailableButton(Button button);
        void addAvailableButton(Button button, int maxValue);
        void clearAvailableButtons();
        int getAvailableButtonsSize();
        void setButtonMaxValue(Button button, int maxValue);

        void addAvailableGameVariable(GameVariable var);
        void clearAvailableGameVariables();
        int getAvailableGameVariablesSize();

        void addCustomGameArg(std::string arg);
        void clearCustomGameArgs();

        void sendGameCommand(std::string cmd);

        uint8_t * const getGameScreen();

        Mode getMode();
        void setMode(Mode mode);

        //OPTIONS

        const DoomController *getController();

        int getGameVariable(GameVariable var);

        float getLivingReward();
        void setLivingReward(float livingReward);
        float getDeathPenalty();
        void setDeathPenalty(float deathPenalty);

        float getLastReward();
        float getSummaryReward();

        void setDoomGamePath(std::string path);
        void setDoomIwadPath(std::string path);
        void setDoomFilePath(std::string path);
        void setDoomMap(std::string map);
        void setDoomSkill(int skill);
        void setDoomConfigPath(std::string path);

        unsigned int getSeed();
        void setSeed(unsigned int seed);

        void setAutoNewEpisode(bool set);
        void setNewEpisodeOnTimeout(bool set);
        void setNewEpisodeOnPlayerDeath(bool set);
        void setNewEpisodeOnMapEnd(bool set);

        unsigned int getEpisodeStartTime();
        void setEpisodeStartTime(unsigned int tics);

        unsigned int getEpisodeTimeout();
        void setEpisodeTimeout(unsigned int tics);

        void setScreenResolution(ScreenResolution resolution);
        void setScreenFormat(ScreenFormat format);
        void setRenderHud(bool hud);
        void setRenderWeapon(bool weapon);
        void setRenderCrosshair(bool crosshair);
        void setRenderDecals(bool decals);
        void setRenderParticles(bool particles);
        void setWindowVisible(bool visibility);
        void setConsoleEnabled(bool console);

        int getScreenWidth();
        int getScreenHeight();
        int getScreenChannels();
        size_t getScreenPitch();
        size_t getScreenSize();

        ScreenFormat getScreenFormat();

    protected:

        DoomController *doomController;
        bool running;

        /* STATE AND ACTIONS */
        Mode mode;

        State state;
        void updateState();

        std::vector <GameVariable> availableGameVariables;
        std::vector <Button> availableButtons;

        std::vector<int> lastAction;

        /* Reward */
        unsigned int lastStateNumber;

        float lastReward;
        float lastMapReward;
        float summaryReward;

        float livingReward;
        float deathPenalty;
<<<<<<< HEAD
    
    private:
        static bool ParseBool(std::string boolString);
        static ScreenResolution StringToResolution(std::string str);
        static ScreenFormat StringToFormat(std::string str);
        static Button StringToButton(std::string str);
        static GameVariable StringToGameVariable(std::string str);
        static bool ParseListProperty(int& line_number, std::string& value, std::ifstream& input, std::vector<std::string>& output);
    
=======

        //HELPERS
        bool checkFilePath(std::string path);

        void logError(std::string error);

        void logWarning(std::string warning);

        void log(std::string log);
>>>>>>> fc8bda3a
    };
}

#endif<|MERGE_RESOLUTION|>--- conflicted
+++ resolved
@@ -150,9 +150,9 @@
 
         float livingReward;
         float deathPenalty;
-<<<<<<< HEAD
     
     private:
+        /* Load config helpers */
         static bool ParseBool(std::string boolString);
         static ScreenResolution StringToResolution(std::string str);
         static ScreenFormat StringToFormat(std::string str);
@@ -160,7 +160,6 @@
         static GameVariable StringToGameVariable(std::string str);
         static bool ParseListProperty(int& line_number, std::string& value, std::ifstream& input, std::vector<std::string>& output);
     
-=======
 
         //HELPERS
         bool checkFilePath(std::string path);
@@ -170,7 +169,6 @@
         void logWarning(std::string warning);
 
         void log(std::string log);
->>>>>>> fc8bda3a
     };
 }
 
