#include "ViziaDoomGame.h"

#include <boost/lexical_cast.hpp>
#include <cmath> //  floor, ceil
#include <iostream> // cerr, cout
#include <vector>
#include <algorithm>
#include <fstream> // ifstream
#include <cstdlib> // atoi
#include <stdexcept> // invalid_argument
#include <boost/algorithm/string.hpp> // to_lower
#include <boost/algorithm/string/trim_all.hpp> // trim_all
#include <boost/tokenizer.hpp>
#include <exception>

namespace Vizia {

    unsigned int DoomTics2Ms(unsigned int tics) {
        return (unsigned int) std::floor((float) 1000 / 35 * tics);
    }

    unsigned int Ms2DoomTics(unsigned int ms) {
        return (unsigned int) std::ceil((float) 35 / 1000 * ms);
    }

<<<<<<< HEAD
    float DoomFixedToFloat(int doomFixed) {
=======
    float DoomFixedToFloat(int doomFixed){
>>>>>>> b63c0667
        float res = float(doomFixed)/65536.0;
        return res;
    }

    DoomGame::DoomGame() {
        this->running = false;
        this->lastReward = 0;
        this->lastMapReward = 0;
        this->deathPenalty = 0;
        this->livingReward = 0;
        this->summaryReward = 0;
        this->lastMapTic = 0;
        this->nextStateNumber = 1;
        this->mode = PLAYER;

        this->doomController = new DoomController();
    }

    DoomGame::~DoomGame() {
        this->close();
        delete this->doomController;
    }

    bool DoomGame::init() {
        if (!this->running) {

            if(this->availableButtons.size() == 0) {
                //Basic action set
                this->availableButtons.push_back(ATTACK);
                this->availableButtons.push_back(USE);
                this->availableButtons.push_back(JUMP);
                this->availableButtons.push_back(CROUCH);
                this->availableButtons.push_back(SPEED);

                this->availableButtons.push_back(MOVE_RIGHT);
                this->availableButtons.push_back(MOVE_LEFT);
                this->availableButtons.push_back(MOVE_BACKWARD);
                this->availableButtons.push_back(MOVE_FORWARD);
                this->availableButtons.push_back(TURN_RIGHT);
                this->availableButtons.push_back(TURN_LEFT);
            }

            this->lastAction.resize(this->availableButtons.size());

            if(this->mode == PLAYER){
                this->doomController->setAllowDoomInput(false);
            }
            else if(this->mode == SPECTATOR){
                this->doomController->setAllowDoomInput(true);
            }

//            if(this->checkFilePath(this->doomController->getGamePath())) throw IncorrectDoomGamePathException();
//            if(this->checkFilePath(this->doomController->getIwadPath())) throw IncorrectDoomIwadPathException();
//            if(this->doomController->getFilePath().length() && this->checkFilePath(this->doomController->getFilePath()))
//                throw IncorrectDoomGamePathException();
//            if(this->doomControlle
//                throw IncorrectDoomConfigPathException();

            try {
                this->running = this->doomController->init();

                this->doomController->disableAllButtons();
                for (int i = 0; i < this->availableButtons.size(); ++i) {
                    this->doomController->setButtonAvailable(this->availableButtons[i], true);
                }

                this->state.gameVariables.resize(this->availableGameVariables.size());

                this->lastMapTic = 0;
                this->nextStateNumber = 1;

                this->updateState();

                //this->lastMapReward = 0;
                this->lastReward = 0;
                this->summaryReward = 0;

            }
            catch(const Exception &e){ throw; }

            return running;
        }
        else return false;
    }

    void DoomGame::close() {
        if (this->running) {
            this->doomController->close();
            this->state.gameVariables.clear();
            this->lastAction.clear();

            this->running = false;
        }
    }

    bool DoomGame::isRunning(){
        return this->running && this->doomController->isDoomRunning();
    }

    void DoomGame::newEpisode() {

        if(!this->isRunning()) throw DoomIsNotRunningException();

        this->doomController->restartMap();

        this->lastMapTic = 0;
        this->nextStateNumber = 1;

        this->updateState();

        //this->lastMapReward = 0;
        this->lastReward = 0;
        this->summaryReward = 0;
    }

    void DoomGame::setAction(std::vector<int> &actions) {

        if (!this->isRunning()) throw DoomIsNotRunningException();

        try {
            for (int i = 0; i < this->availableButtons.size(); ++i) {
                this->lastAction[i] = actions[i];
                this->doomController->setButtonState(this->availableButtons[i], actions[i]);
            }
        }
        catch (...) { throw SharedMemoryException(); }
    }

    void DoomGame::advanceAction() {
        this->advanceAction(true, true, 1);
    }

    void DoomGame::advanceAction(bool updateState, bool renderOnly, unsigned int tics) {

        if (!this->isRunning()) throw DoomIsNotRunningException();

        try {
            if(this->mode == PLAYER) this->doomController->tics(tics, updateState || renderOnly);
            else if(this->mode == SPECTATOR) this->doomController->realTimeTics(tics, updateState || renderOnly);
        }
        catch(const Exception &e){ throw; }

        if(updateState) this->updateState();
    }

    float DoomGame::makeAction(std::vector<int> &actions){
        this->setAction(actions);
        this->advanceAction();
        return this->getLastReward();
    }

    float DoomGame::makeAction(std::vector<int> &actions, unsigned int tics){
        this->setAction(actions);
        this->advanceAction(true, true, tics);
        return this->getLastReward();
    }

    void DoomGame::updateState(){
        try {

            this->state.number = this->nextStateNumber++;

            float reward = 0;
            float mapReward = DoomFixedToFloat(this->doomController->getMapReward());
            reward = (mapReward - this->lastMapReward);
            int liveTime = this->doomController->getMapTic() - this->lastMapTic;
            reward += (liveTime > 0 ? liveTime : 0) * this->livingReward;
            if (this->doomController->isPlayerDead()) reward -= this->deathPenalty;

            this->lastMapReward = mapReward;
            this->summaryReward += reward;
            this->lastReward = reward;

            this->lastMapTic = this->doomController->getMapTic();

            /* Updates vars */
            for (int i = 0; i < this->availableGameVariables.size(); ++i) {
                this->state.gameVariables[i] = this->doomController->getGameVariable(this->availableGameVariables[i]);
            }

            /* Update float rgb image */
            this->state.imageBuffer = this->doomController->getScreen();

            if (this->mode == SPECTATOR) {
                //Update last action
                for (int i = 0; i < this->availableButtons.size(); ++i) {
                    this->lastAction[i] = this->doomController->getButtonState(this->availableButtons[i]);
                }
            }
        }
        catch (...) { throw SharedMemoryException(); }
    }

    DoomGame::State DoomGame::getState() { return this->state; }

    std::vector<int> DoomGame::getLastAction() { return this->lastAction; }

    bool DoomGame::isNewEpisode() {
        if(!this->isRunning()) throw DoomIsNotRunningException();

        return this->doomController->isMapFirstTic();
    }

    bool DoomGame::isEpisodeFinished() {
        if(!this->isRunning()) throw DoomIsNotRunningException();

        return this->doomController->isMapLastTic()
               || this->doomController->isPlayerDead()
               || this->doomController->isMapEnded();
    }

    void DoomGame::addAvailableButton(Button button) {
        if (!this->running && std::find(this->availableButtons.begin(), this->availableButtons.end(), button) ==
            this->availableButtons.end()) {
            this->availableButtons.push_back(button);
        }
    }

    void DoomGame::addAvailableButton(Button button, int maxValue) {
        if (!this->running && std::find(this->availableButtons.begin(), this->availableButtons.end(), button) ==
                              this->availableButtons.end()) {
            this->availableButtons.push_back(button);
            this->doomController->setButtonMaxValue(button, maxValue);
        }
    }

    void DoomGame::clearAvailableButtons(){
        if(!this->running) this->availableButtons.clear();
    }

    int DoomGame::getAvailableButtonsSize() {
        return this->availableButtons.size();
    }

    void DoomGame::setButtonMaxValue(Button button, int maxValue){
        this->doomController->setButtonMaxValue(button, maxValue);
    }

    int DoomGame::getButtonMaxValue(Button button){
        return this->doomController->getButtonMaxValue(button);
    }

    void DoomGame::addAvailableGameVariable(GameVariable var) {
        if (!this->running && std::find(this->availableGameVariables.begin(), this->availableGameVariables.end(), var) ==
            this->availableGameVariables.end()) {
            this->availableGameVariables.push_back(var);
        }
    }

    void DoomGame::clearAvailableGameVariables() {
        if(!this->running) this->availableGameVariables.clear();
    }

    int DoomGame::getAvailableGameVariablesSize() {
        return this->availableGameVariables.size();
    }

    void DoomGame::addCustomGameArg(std::string arg){
        this->doomController->addCustomArg(arg);
    }

    void DoomGame::clearCustomGameArgs(){
        this->doomController->clearCustomArgs();
    }

    void DoomGame::sendGameCommand(std::string cmd){
        this->doomController->sendCommand(cmd);
    }

    uint8_t * const DoomGame::getGameScreen(){
        this->doomController->getScreen();
    }

    Mode DoomGame::getMode(){ return this->mode; };
    void DoomGame::setMode(Mode mode){ if (!this->running) this->mode = mode; }

    int DoomGame::getGameVariable(GameVariable var){
        if(!this->isRunning()) throw DoomIsNotRunningException();

        return this->doomController->getGameVariable(var);
    }

    void DoomGame::setDoomGamePath(std::string path) { this->doomController->setGamePath(path); }
    void DoomGame::setDoomIwadPath(std::string path) { this->doomController->setIwadPath(path); }
    void DoomGame::setDoomFilePath(std::string path) { this->doomController->setFilePath(path); }
    void DoomGame::setDoomMap(std::string map) { this->doomController->setMap(map); }
    void DoomGame::setDoomSkill(int skill) { 
        //TODO warning when out of range
        this->doomController->setSkill(skill); 
    }
    void DoomGame::setDoomConfigPath(std::string path) { this->doomController->setConfigPath(path); }

    unsigned int DoomGame::getCurrentSeed(){ return this->doomController->getSeed(); }
    unsigned int DoomGame::getEpisodeSeed(){ return this->doomController->getStaticSeed(); }
    void DoomGame::setEpisodeSeed(unsigned int seed){ this->doomController->setStaticSeed(seed); }

    void DoomGame::setAutoNewEpisode(bool set) { this->doomController->setAutoMapRestart(set); }
    void DoomGame::setNewEpisodeOnTimeout(bool set) { this->doomController->setAutoMapRestartOnTimeout(set); }
    void DoomGame::setNewEpisodeOnPlayerDeath(bool set) { this->doomController->setAutoMapRestartOnTimeout(set); }
    void DoomGame::setNewEpisodeOnMapEnd(bool set) { this->doomController->setAutoMapRestartOnMapEnd(set); }

    unsigned int DoomGame::getEpisodeStartTime(){ return this->doomController->getMapStartTime(); }
    void DoomGame::setEpisodeStartTime(unsigned int tics){
        this->doomController->setMapStartTime(tics);
    }

    unsigned int DoomGame::getEpisodeTimeout(){ return this->doomController->getMapTimeout(); }
    void DoomGame::setEpisodeTimeout(unsigned int tics) {
        this->doomController->setMapTimeout(tics);
    }

    float DoomGame::getLivingReward() { return this->livingReward; }
    void DoomGame::setLivingReward(float livingReward) { this->livingReward = livingReward; }

    float DoomGame::getDeathPenalty() { return this->deathPenalty; }
    void DoomGame::setDeathPenalty(float deathPenalty) { this->deathPenalty = deathPenalty; }

    float DoomGame::getLastReward(){ return this->lastReward; }
    float DoomGame::getSummaryReward() { return this->summaryReward; }

    void DoomGame::setScreenResolution(ScreenResolution resolution) {
        unsigned int width = 0, height = 0;

        #define CASE_RES(w, h) case RES_##w##X##h : width = w; height = h; break;
        switch(resolution){
            CASE_RES(40, 30)
            CASE_RES(60, 45)
            CASE_RES(80, 50)
            CASE_RES(80, 60)
            CASE_RES(100, 75)
            CASE_RES(120, 75)
            CASE_RES(120, 90)
            CASE_RES(160, 100)
            CASE_RES(160, 120)
            CASE_RES(200, 120)
            CASE_RES(200, 150)
            CASE_RES(240, 135)
            CASE_RES(240, 150)
            CASE_RES(240, 180)
            CASE_RES(256, 144)
            CASE_RES(256, 160)
            CASE_RES(256, 192)
            CASE_RES(320, 200)
            CASE_RES(320, 240)
            CASE_RES(400, 225)	
            CASE_RES(400, 300)
            CASE_RES(480, 270)	
            CASE_RES(480, 360)
            CASE_RES(512, 288)	
            CASE_RES(512, 384)
            CASE_RES(640, 360)	
            CASE_RES(640, 400)
            CASE_RES(640, 480)
            CASE_RES(720, 480)	
            CASE_RES(720, 540)
            CASE_RES(800, 450)	
            CASE_RES(800, 480)
            CASE_RES(800, 500)	
            CASE_RES(800, 600)
            CASE_RES(848, 480)	
            CASE_RES(960, 600)	
            CASE_RES(960, 720)
            CASE_RES(1024, 576)	
            CASE_RES(1024, 600)
            CASE_RES(1024, 640)	
            CASE_RES(1024, 768)
            CASE_RES(1088, 612)	
            CASE_RES(1152, 648)	
            CASE_RES(1152, 720)	
            CASE_RES(1152, 864)
            CASE_RES(1280, 720)	
            CASE_RES(1280, 854)
            CASE_RES(1280, 800)	
            CASE_RES(1280, 960)
            CASE_RES(1280, 1024)
            CASE_RES(1360, 768)	
            CASE_RES(1366, 768)
            CASE_RES(1400, 787)	
            CASE_RES(1400, 875)	
            CASE_RES(1400, 1050)
            CASE_RES(1440, 900)
            CASE_RES(1440, 960)
            CASE_RES(1440, 1080)
            CASE_RES(1600, 900)	
            CASE_RES(1600, 1000)	
            CASE_RES(1600, 1200)
            CASE_RES(1680, 1050)	
            CASE_RES(1920, 1080)
            CASE_RES(1920, 1200)
            CASE_RES(2048, 1536)
            CASE_RES(2560, 1440)
            CASE_RES(2560, 1600)
            CASE_RES(2560, 2048)
            CASE_RES(2880, 1800)
            CASE_RES(3200, 1800)
            CASE_RES(3840, 2160)
            CASE_RES(3840, 2400)
            CASE_RES(4096, 2160)
            CASE_RES(5120, 2880)
        }
        this->doomController->setScreenResolution(width, height);
    }

    void DoomGame::setScreenFormat(ScreenFormat format) { this->doomController->setScreenFormat(format); }
    void DoomGame::setRenderHud(bool hud) { this->doomController->setRenderHud(hud); }
    void DoomGame::setRenderWeapon(bool weapon) { this->doomController->setRenderWeapon(weapon); }
    void DoomGame::setRenderCrosshair(bool crosshair) { this->doomController->setRenderCrosshair(crosshair); }
    void DoomGame::setRenderDecals(bool decals) { this->doomController->setRenderDecals(decals); }
    void DoomGame::setRenderParticles(bool particles) { this->doomController->setRenderParticles(particles); }
    void DoomGame::setWindowVisible(bool visibility) {
        this->doomController->setNoXServer(!visibility);
        this->doomController->setWindowHidden(!visibility);
    }
    void DoomGame::setConsoleEnabled(bool console) {
        this->doomController->setNoConsole(!console);
    }
    int DoomGame::getScreenWidth() { return this->doomController->getScreenWidth(); }
    int DoomGame::getScreenHeight() { return this->doomController->getScreenHeight(); }
    int DoomGame::getScreenChannels() { return this->doomController->getScreenChannels(); }
    size_t DoomGame::getScreenPitch() { return this->doomController->getScreenPitch(); }
    size_t DoomGame::getScreenSize() { return this->doomController->getScreenSize(); }
    ScreenFormat DoomGame::getScreenFormat() { return this->doomController->getScreenFormat(); }


    /* Code used for parsing the config file. */

<<<<<<< HEAD
//TODO warnings, refactoring, comments
    bool DoomGame::ParseBool(std::string boolString){
        if(boolString == "true" || boolString == "1")
=======
    //TODO warnings, refactoring, comments
    bool DoomGame::StringToBool(std::string boolString){
        if(boolString == "true" or boolString == "1")
>>>>>>> b63c0667
            return true;
        if(boolString == "false" || boolString == "0")
            return false;
        throw std::exception();
    }

    unsigned int DoomGame::StringToUint(std::string str)
    {
        unsigned int value = boost::lexical_cast<unsigned int>(str);
        if(str[0] == '-')
            throw boost::bad_lexical_cast();
        return value;
    }

    ScreenResolution DoomGame::StringToResolution(std::string str){
        if(str == "res_40x30")
            return RES_40X30;
        if(str == "res_60x45")
            return RES_60X45;
        if(str == "res_80x50")
            return RES_80X50;
        if(str == "res_80x60")
            return RES_80X60;
        if(str == "res_100x75")
            return RES_100X75;
        if(str == "res_120x75")
            return RES_120X75;
        if(str == "res_120x90")
            return RES_120X90;
        if(str == "res_160x100")
            return RES_160X100;
        if(str == "res_160x120")
            return RES_160X120;
        if(str == "res_200x120")
            return RES_200X120;
        if(str == "res_200x150")
            return RES_200X150;
        if(str == "res_240x135")
            return RES_240X135;
        if(str == "res_240x150")
            return RES_240X150;
        if(str == "res_240x180")
            return RES_240X180;
        if(str == "res_256x144")
            return RES_256X144;
        if(str == "res_256x160")
            return RES_256X160;
        if(str == "res_256x192")
            return RES_256X192;
        if(str == "res_320x200")
            return RES_320X200;
        if(str == "res_320x240")
            return RES_320X240;
        if(str == "res_400x225")
            return RES_400X225;
        if(str == "res_400x300")
            return RES_400X300;
        if(str == "res_480x270")
            return RES_480X270;
        if(str == "res_480x360")
            return RES_480X360;
        if(str == "res_512x288")
            return RES_512X288;
        if(str == "res_512x384")
            return RES_512X384;
        if(str == "res_640x360")
            return RES_640X400;
        if(str == "res_640x400")
            return RES_640X400;
        if(str == "res_640x480")
            return RES_640X480;
        if(str == "res_720x480")
            return RES_720X480;
        if(str == "res_720x540")
            return RES_720X540;
        if(str == "res_800x450")
            return RES_800X450;
        if(str == "res_800x480")
            return RES_800X480;
        if(str == "res_800x500")
            return RES_800X500;
        if(str == "res_800x600")
            return RES_800X600;
        if(str == "res_848x480")
            return RES_848X480;
        if(str == "res_960x600")
            return RES_960X600;
        if(str == "res_960x720")
            return RES_960X720;
        if(str == "res_1024x576")
            return RES_1024X576;
        if(str == "res_1024x600")
            return RES_1024X600;
        if(str == "res_1024x640")
            return RES_1024X640;
        if(str == "res_1024x768")
            return RES_1024X768;
        if(str == "res_1088x612")
            return RES_1088X612;
        if(str == "res_1152x648")
            return RES_1152X648;
        if(str == "res_1152x720")
            return RES_1152X720;
        if(str == "res_1152x864")
            return RES_1152X864;
        if(str == "res_1280x720")
            return RES_1280X720;
        if(str == "res_1280x854")
            return RES_1280X854;
        if(str == "res_1280x800")
            return RES_1280X800;
        if(str == "res_1280x960")
            return RES_1280X960;
        if(str == "res_1280x1024")
            return RES_1280X1024;
        if(str == "res_1360x768")
            return RES_1360X768;
        if(str == "res_1366x768")
            return RES_1366X768;
        if(str == "res_1400x787")
            return RES_1400X787;
        if(str == "res_1400x875")
            return RES_1400X875;
        if(str == "res_1400x1050")
            return RES_1400X1050;
        if(str == "res_1440x900")
            return RES_1440X900;
        if(str == "res_1440x960")
            return RES_1440X960;
        if(str == "res_1440x1080")
            return RES_1440X1080;
        if(str == "res_1600x900")
            return RES_1600X900;
        if(str == "res_1600x1000")
            return RES_1600X1000;
        if(str == "res_1600x1200")
            return RES_1600X1200;
        if(str == "res_1680x1050")
            return RES_1680X1050;
        if(str == "res_1920x1080")
            return RES_1920X1080;
        if(str == "res_1920x1200")
            return RES_1920X1200;
        if(str == "res_2048x1536")
            return RES_2048X1536;
        if(str == "res_2560x1440")
            return RES_2560X1440;
        if(str == "res_2560x1600")
            return RES_2560X1600;
        if(str == "res_2560x2048")
            return RES_2560X2048;
        if(str == "res_2880x1800")
            return RES_2880X1800;
        if(str == "res_3200x1800")
            return RES_3200X1800;
        if(str == "res_3840x2160")
            return RES_3840X2160;
        if(str == "res_3840x2400")
            return RES_3840X2400;
        if(str == "res_4096x2160")
            return RES_4096X2160;
        if(str == "res_5120x2880")
            return RES_5120X2880;
        throw std::exception();
    }
        
    ScreenFormat DoomGame::StringToFormat(std::string str){
        if(str == "crcgcb")
            return CRCGCB;
        if(str == "crcgcbzb")
            return CRCGCBZB;
        if(str == "rgb24")
            return RGB24;
        if(str == "rgba32")
            return RGBA32;
        if(str == "argb32")
            return ARGB32;
        if(str == "cbcgcr")
            return CBCGCR;
        if(str == "cbcgcrzb")
            return CBCGCRZB;
        if(str == "bgr24")
            return BGR24;
        if(str == "bgra32")
            return BGRA32;
        if(str == "abgr32")
            return ABGR32;
        if(str == "gray8")
            return GRAY8;
        if(str == "zbuffer8")
            return ZBUFFER8;
        if(str == "doom_256_colors")
            return DOOM_256_COLORS;
        throw std::exception();
    }
     
    Button DoomGame::StringToButton(std::string str){
        if(str == "attack")
            return ATTACK;
        if(str == "use")
            return USE;
        if(str == "jump")
            return JUMP;
        if(str == "crouch")
            return CROUCH;
        if(str == "turn180")
            return TURN180;
        if(str == "alattack")
            return ALTATTACK;
        if(str == "reload")
            return RELOAD;
        if(str == "zoom")
            return ZOOM;
        if(str == "speed")
            return SPEED;
        if(str == "strafe")
            return STRAFE;
        if(str == "move_right")
            return MOVE_RIGHT;
        if(str == "move_left")
            return MOVE_LEFT;
        if(str == "move_backward")
            return MOVE_BACKWARD;
        if(str == "move_forward")
            return MOVE_FORWARD;
        if(str == "turn_right")
            return TURN_RIGHT;
        if(str == "turn_left")
            return TURN_LEFT;
        if(str == "look_up")
            return LOOK_UP;
        if(str == "look_down")
            return LOOK_DOWN;
        if(str == "move_up")
            return MOVE_UP;
        if(str == "move_down")
            return MOVE_DOWN;
        if(str == "land")
            return LAND;

        if(str == "select_weapon1")
            return SELECT_WEAPON1;
        if(str == "select_weapon2")
            return SELECT_WEAPON2;
        if(str == "select_weapon3")
            return SELECT_WEAPON3;
        if(str == "select_weapon4")
            return SELECT_WEAPON4;
        if(str == "select_weapon5")
            return SELECT_WEAPON5;
        if(str == "select_weapon6")
            return SELECT_WEAPON6;
        if(str == "select_weapon7")
            return SELECT_WEAPON7;
        if(str == "select_weapon8")
            return SELECT_WEAPON8;
        if(str == "select_weapon9")
            return SELECT_WEAPON9;
        if(str == "select_weapon0")
            return SELECT_WEAPON0;

        if(str == "select_next_weapon")
            return SELECT_NEXT_WEAPON;
        if(str == "select_prev_weapon")
            return SELECT_PREV_WEAPON;
        if(str == "drop_selected_weapon")
            return DROP_SELECTED_WEAPON;
        if(str == "activate_selected_weapon")
            return ACTIVATE_SELECTED_ITEM;
        if(str == "select_next_item")
            return SELECT_NEXT_ITEM;
        if(str == "select_prev_item")
            return SELECT_PREV_ITEM;
        if(str == "drop_selected_item")
            return DROP_SELECTED_ITEM;

        if(str == "view_pitch")
            return VIEW_PITCH;
        if(str == "view_angle")
            return VIEW_ANGLE;
        if(str == "forward_backward")
            return FORWARD_BACKWARD;
        if(str == "left_right")
            return LEFT_RIGHT;
        if(str == "up_down")
            return UP_DOWN;
       
        throw std::exception();
    }

    GameVariable DoomGame::StringToGameVariable(std::string str){
        if(str == "killcount")
            return KILLCOUNT;
        if(str == "itemcount")
            return ITEMCOUNT;
        if(str == "secretcount")
            return SECRETCOUNT;
        if(str == "health")
            return HEALTH;
        if(str == "armor")
            return ARMOR;
        if(str == "on_ground")
            return ON_GROUND;
         if(str == "attack_ready")
            return ATTACK_READY;
         if(str == "altattack_ready")
            return ALTATTACK_READY;
         if(str == "selected_weapon")
            return SELECTED_WEAPON;
         if(str == "selected_weapon_ammo")
            return SELECTED_WEAPON_AMMO;
         
        if(str == "ammo1")
            return AMMO1;
        if(str == "ammo2")
            return AMMO2;
        if(str == "ammo3")
            return AMMO3;
        if(str == "ammo4")
            return AMMO4;
        if(str == "ammo5")
            return AMMO5;
        if(str == "ammo6")
            return AMMO6;
        if(str == "ammo7")
            return AMMO7;
        if(str == "ammo8")
            return AMMO8;
        if(str == "ammo9")
            return AMMO9;
        if(str == "ammo0")
            return AMMO0;

        if(str == "weapon1")
            return WEAPON1;
        if(str == "weapon2")
            return WEAPON2;
        if(str == "weapon3")
            return WEAPON3;
        if(str == "weapon4")
            return WEAPON4;
        if(str == "weapon5")
            return WEAPON5;
        if(str == "weapon6")
            return WEAPON6;
        if(str == "weapon7")
            return WEAPON7;
        if(str == "weapon8")
            return WEAPON8;
        if(str == "weapon9")
            return WEAPON9;
        if(str == "weapon0")
            return WEAPON0;

        if(str == "user1")
            return USER1;
        if(str == "user2")
            return USER2;
        if(str == "user3")
            return USER3;
        if(str == "user4")
            return USER4;
        if(str == "user5")
            return USER5;
        if(str == "user6")
            return USER6;
        if(str == "user7")
            return USER7;
        if(str == "user8")
            return USER8;
        if(str == "user9")
            return USER9;
        if(str == "user10")
            return USER10;
        if(str == "user11")
            return USER11;
        if(str == "user12")
            return USER12;
        if(str == "user13")
            return USER13;
        if(str == "user14")
            return USER14;
        if(str == "user15")
            return USER15;
        if(str == "user16")
            return USER16;
        if(str == "user17")
            return USER17;
        if(str == "user18")
            return USER18;
        if(str == "user19")
            return USER19;
        if(str == "user20")
            return USER20;
        if(str == "user21")
            return USER21;
        if(str == "user22")
            return USER22;
        if(str == "user23")
            return USER23;
        if(str == "user24")
            return USER24;
        if(str == "user25")
            return USER25;
        if(str == "user26")
            return USER26;
        if(str == "user27")
            return USER27;
        if(str == "user28")
            return USER28;
        if(str == "user29")
            return USER29;
        if(str == "user30")
            return USER30;
        throw std::exception();
    }

    typedef boost::tokenizer<boost::char_separator<char> > tokenizer;
    bool DoomGame::ParseListProperty(int& line_number, std::string& value, std::ifstream& input, std::vector<std::string>& output){
        using namespace boost::algorithm;
        int start_line = line_number;
    /* Find '{' */
        while(value.empty()){
            if(!input.eof()){
                ++line_number;
                std::getline(input, value);
                trim_all(value);
                if(!value.empty() and value[0]=='#')
                    value="";
            }
            else
                break;
        }
        if(value.empty() || value[0] != '{')
            return false;
        
        value = value.substr(1);
                
<<<<<<< HEAD
        /* Find '}' */
        while((value.empty() || value[value.size()-1] != '}') and !input.eof()){
=======
    /* Find '}' */
        while((value.empty() or value[value.size()-1] != '}') and !input.eof()){
>>>>>>> b63c0667
            ++line_number;
            std::string newline;
            std::getline(input, newline);
            trim_all(newline);
            if(!newline.empty() and newline[0]!='#')
                value += " " + newline;
        }
        if(value.empty() || value[value.size()-1] != '}')
            return false;
        
    /* Fill the vector */
        value[value.size() -1] = ' ';
        trim_all(value);
        to_lower(value);
        
        boost::char_separator<char> separator(" ");
        tokenizer tok(value, separator);
        for(tokenizer::iterator it = tok.begin(); it != tok.end(); ++it){
            output.push_back(*it);
        }
        return true;
    }

    bool DoomGame::loadConfig(std::string filename) {
        bool success = true;
        std::ifstream file(filename.c_str());
        
        if(!file.good() )
        {
            std::cerr<<"WARNING! Loading config from: \""<<filename<<"\" failed. Something's wrong with the file. Check your spelling and permissions.\n";
            return false;
        }
        std::string line;
        int line_number = 0;

    /* Process every line. */
        while(!file.eof())
        {
            ++line_number;
            using namespace boost::algorithm;

            std::getline(file, line);

        /* Ignore empty and comment lines */
            trim_all(line);

            if(line.empty() || line[0] == '#'){
                continue;
            }

        /* Check if '=' is there */
            int equals_sign_pos = line.find_first_of('=');
            std::string key;
            std::string val;
            std::string raw_val;
            if( equals_sign_pos != std::string::npos )
            {
                key = line.substr(0,equals_sign_pos);
                val = line.substr(equals_sign_pos + 1);
                raw_val = val;
                trim_all(key);
                trim_all(val);
                to_lower(val);
                to_lower(key);
            }
            else
            {
                std::cerr<<"WARNING! Loading config from: \""<<filename<<"\". Syntax erorr in line #"<<line_number<<". Line ignored.\n";
                success = false;
                continue;
            }
            if(key.empty())
            {
                std::cerr<<"WARNING! Loading config from: \""<<filename<<"\". Empty key in line #"<<line_number<<". Line ignored.\n";
                success = false;
                continue;
            }

        /* Parse enum list properties */

            if(key == "available_buttons" || key == "availablebuttons"){
                std::vector<std::string> str_buttons;
                int start_line = line_number;
                bool success = DoomGame::ParseListProperty(line_number, val, file, str_buttons );
                if(success){
                    int i =0;
                    try{
                        std::vector<Button> buttons;
                        for( i =0; i < str_buttons.size(); ++i ){
                            buttons.push_back(DoomGame::StringToButton(str_buttons[i]));

                        }
                        for( i =0; i < buttons.size(); ++i ){
                            this->addAvailableButton(buttons[i]);
                        }
                    }
                    catch(std::exception){
                        std::cerr<<"WARNING! Loading config from: \""<<filename<<"\". Unsupported value in lines "<<start_line<<"-"<<line_number<<": "<<str_buttons[i]<<". Lines ignored.\n";

                    }
                }
                else{
                    std::cerr<<"WARNING! Loading config from: \""<<filename<<"\". Syntax error in lines "<<start_line<<"-"<<line_number<<". Lines ignored.\n";
                    success = false;
                }
  
                continue;
            }

            if(key == "available_game_variables" || key == "availablegamevariables"){
                std::vector<std::string> str_variables;
                int start_line = line_number;
                bool success = DoomGame::ParseListProperty(line_number, val, file, str_variables );
                if(success){
                    int i =0;
                    try{
                        std::vector<GameVariable> variables;
                        for( i =0; i < str_variables.size(); ++i ){
                            variables.push_back(DoomGame::StringToGameVariable(str_variables[i]));

                        }
                        for( i =0; i < variables.size(); ++i ){
                            this->addAvailableGameVariable(variables[i]);
                        }
                    }
                    catch(std::exception){
                        std::cerr<<"WARNING! Loading config from: \""<<filename<<"\". Unsupported value in lines "<<start_line<<"-"<<line_number<<": "<<str_variables[i]<<". Lines ignored.\n";

                    }
                }
                else{
                    std::cerr<<"WARNING! Loading config from: \""<<filename<<"\". Syntax error in lines "<<start_line<<"-"<<line_number<<". Lines ignored.\n";
                    success = false;
                }

                continue;
            }           

        /* Check if value is not empty */
            if(val.empty())
            {
                std::cerr<<"WARNING! Loading config from: \""<<filename<<"\". Empty value in line #"<<line_number<<". Line ignored.\n";
                success = false;
                continue;
            }
        
        /* Parse int properties */
            try{
<<<<<<< HEAD
                if (key =="episodeseed" || key == "episode_seed"){
                    unsigned int value = boost::lexical_cast<unsigned int>(val);
                    if(val[0] == '-')
                        throw boost::bad_lexical_cast();
                    this->setEpisodeSeed((unsigned int)value);
                    continue;
                }
                if (key == "episodetimeout" || key == "episode_timeout"){
                    unsigned int value = boost::lexical_cast<unsigned int>(val);
                    if(val[0] == '-')
                        throw boost::bad_lexical_cast();
                    this->setEpisodeTimeout((unsigned int)value);
                    continue;
                }
                if (key == "doom_skill" || key == "doomskill"){
                    unsigned int value = boost::lexical_cast<unsigned int>(val);
                    if(val[0] == '-')
                        throw boost::bad_lexical_cast();
                    this->setDoomSkill((unsigned int)value);
=======
                if (key =="seed"){
                    this->setSeed(StringToUint(val));
                    continue;
                }
                if (key == "episode_timeout" or key == "episodetimeout"){
                    this->setEpisodeTimeout(StringToUint(val));
                    continue;
                }
                if (key == "episode_start_time" or key == "episodestarttime"){
                    this->setEpisodeStartTime(StringToUint(val));
                    continue;
                }
                if (key == "doom_skill" or key == "doomskill"){
                    this->setDoomSkill(StringToUint(val));
>>>>>>> b63c0667
                    continue;
                }
            }
            catch(boost::bad_lexical_cast &){
                std::cerr<<"WARNING! Loading config from: \""<<filename<<"\". Unsigned int value expected insted of: "<<raw_val<<" in line #"<<line_number<<". Line ignored.\n";
                success = false;
                continue;
            }

        /* Parse float properties */
            try{
<<<<<<< HEAD
                if (key =="living_reward" || key =="livingreward"){
                    float value = boost::lexical_cast<float>(val);
                    this->setLivingReward((unsigned int)value);
                    continue;
                }
                if (key == "deathpenalty" || key == "death_penalty"){
                    float value = boost::lexical_cast<float>(val);
                    this->setDeathPenalty((unsigned int)value);
=======
                if (key =="living_reward" or key =="livingreward"){
                    this->setLivingReward(boost::lexical_cast<float>(val));
                    continue;
                }
                if (key == "deathpenalty" or key == "death_penalty"){
                    this->setDeathPenalty(boost::lexical_cast<float>(val));
>>>>>>> b63c0667
                    continue;
                }
            }
            catch(boost::bad_lexical_cast &){
                std::cerr<<"WARNING! Loading config from: \""<<filename<<"\". Float value expected insted of: "<<raw_val<<" in line #"<<line_number<<". Line ignored.\n";
                success = false;
                continue;
            }
            
<<<<<<< HEAD
            /* Parse string properties */
            if(key == "doom_map" || key == "doommap"){
=======
        /* Parse string properties */
            if(key == "doom_map" or key == "doommap"){
>>>>>>> b63c0667
                this->setDoomMap(val);
                continue;
            }
            if(key == "doom_game_path" || key == "doomgamepath"){
                this->setDoomGamePath(val);
                continue;
            }
            if(key == "doom_iwad_path" || key == "doomiwadpath"){
                this->setDoomIwadPath(val);
                continue;
            }
            if(key == "doom_file_path" || key == "doomfilepath"){
                this->setDoomFilePath(val);
                continue;
            }
            if(key == "doom_config_path" || key == "doomconfigpath"){
                this->setDoomConfigPath(val);
                continue;
            }
    
        /* Parse bool properties */
            try{
<<<<<<< HEAD
                if (key =="auto_new_episode" || key =="autonewepisode"){
                    this->setAutoNewEpisode(ParseBool(val));
                    continue;
                }
                if (key =="new_episode_on_timeout" || key =="newepisodeontimeout"){
                    this->setNewEpisodeOnTimeout(ParseBool(val));
                    continue;
                }
                if (key =="new_episode_on_player_death" || key =="newepisodeonplayerdeath"){
                    this->setNewEpisodeOnPlayerDeath(ParseBool(val));
                    continue;
                }
                if (key =="new_episode_on_map_end" || key =="newepisodeonmapend"){
                    this->setNewEpisodeOnMapEnd(ParseBool(val));
                    continue;
                }
                if (key =="console_enabled" || key =="consoleenabled"){
                    this->setConsoleEnabled(ParseBool(val));
                    continue;
                }
                if (key =="render_hud" || key =="renderhud"){
                    this->setRenderHud(ParseBool(val));
                    continue;
                }
                if (key =="render_weapon" || key =="renderweapon"){
                    this->setRenderWeapon(ParseBool(val));
                    continue;
                }
                if (key =="render_crosshair" || key =="rendercrosshair"){
                    this->setRenderCrosshair(ParseBool(val));
                    continue;
                }
                if (key =="render_particles" || key =="renderparticles"){
                    this->setRenderParticles(ParseBool(val));
                    continue;
                }
                if (key =="render_decals" || key =="renderdecals"){
                    this->setRenderDecals(ParseBool(val));
                    continue;
                }
                if (key =="window_visible" || key =="windowvisible"){
                    this->setWindowVisible(ParseBool(val));
=======
                if (key =="auto_new_episode" or key =="autonewepisode"){
                    this->setAutoNewEpisode(StringToBool(val));
                    continue;
                }
                if (key =="new_episode_on_timeout" or key =="newepisodeontimeout"){
                    this->setNewEpisodeOnTimeout(StringToBool(val));
                    continue;
                }
                if (key =="new_episode_on_player_death" or key =="newepisodeonplayerdeath"){
                    this->setNewEpisodeOnPlayerDeath(StringToBool(val));
                    continue;
                }
                if (key =="new_episode_on_map_end" or key =="newepisodeonmapend"){
                    this->setNewEpisodeOnMapEnd(StringToBool(val));
                    continue;
                }
                if (key =="console_enabled" or key =="consoleenabled"){
                    this->setConsoleEnabled(StringToBool(val));
                    continue;
                }
                if (key =="render_hud" or key =="renderhud"){
                    this->setRenderHud(StringToBool(val));
                    continue;
                }
                if (key =="render_weapon" or key =="renderweapon"){
                    this->setRenderWeapon(StringToBool(val));
                    continue;
                }
                if (key =="render_crosshair" or key =="rendercrosshair"){
                    this->setRenderCrosshair(StringToBool(val));
                    continue;
                }
                if (key =="render_particles" or key =="renderparticles"){
                    this->setRenderParticles(StringToBool(val));
                    continue;
                }
                if (key =="render_decals" or key =="renderdecals"){
                    this->setRenderDecals(StringToBool(val));
                    continue;
                }
                if (key =="window_visible" or key =="windowvisible"){
                    this->setWindowVisible(StringToBool(val));
>>>>>>> b63c0667
                    continue;
                }
               
            }
            catch( std::exception ){
                std::cerr<<"WARNING! Loading config from: \""<<filename<<"\". Boolean value expected insted of: "<<raw_val<<" in line #"<<line_number<<". Line ignored.\n";
                continue;
                success = false;            
            }

        /* Parse enum properties */

            if(key =="mode")
            {
                if(val == "spectator"){
                    this->setMode(SPECTATOR);
                    continue;
                }
                if(val == "player"){
                    this->setMode(PLAYER);
                    continue;
                }
<<<<<<< HEAD
                
                std::cerr<<"WARNING! Loading config from: \""<<filename<<"\". SPECTATOR || PLAYER expected instead of: "<<raw_val<<" in line #"<<line_number<<". Line ignored.\n";
=======
                std::cerr<<"WARNING! Loading config from: \""<<filename<<"\". SPECTATOR or PLAYER expected instead of: "<<raw_val<<" in line #"<<line_number<<". Line ignored.\n";
>>>>>>> b63c0667
                success = false;
                continue;  
            }

            try{
                if(key == "screen_resolution" || key == "screenresolution"){
                    this->setScreenResolution(StringToResolution(val));
                    continue;
                }
                if(key == "screen_format" || key == "screenformat"){
                    this->setScreenFormat(StringToFormat(val));
                    continue;
                }
                if(key == "button_max_value" or key == "buttonmaxvalue"){
                    size_t space = val.find_first_of(" ");
                    if(space == std::string::npos)
                        throw std::exception();
                    Button button = DoomGame::StringToButton(val.substr(0,space));
                    val = val.substr(space+1);
                    unsigned int max_value = boost::lexical_cast<unsigned int>(val);
                    if(val[0] == '-')
                        throw boost::bad_lexical_cast();
                    this->setButtonMaxValue(button,max_value);
                    continue;
                }
            }
            catch(std::exception&)
            {
                std::cerr<<"WARNING! Loading config from: \""<<filename<<"\". Unsupported value: "<<raw_val<<" in line #"<<line_number<<". Line ignored.\n";
                success = false;
                continue;
            }

            
            std::cerr<<"WARNING! Loading config from: \""<<filename<<"\". Unsupported key: "<<key<<" in line #"<<line_number<<". Line ignored.\n";
            success = false;
            
        }

        return success;
    }

    bool DoomGame::checkFilePath(std::string path){
        std::ifstream file(path.c_str());
        return file;
    }

    void DoomGame::logError(std::string error){ std::cerr << error << std::endl; }
    void DoomGame::logWarning(std::string warning){ std::cerr << warning << std::endl; }
    void DoomGame::log(std::string log){ std::clog << log; }

}



<|MERGE_RESOLUTION|>--- conflicted
+++ resolved
@@ -23,11 +23,7 @@
         return (unsigned int) std::ceil((float) 35 / 1000 * ms);
     }
 
-<<<<<<< HEAD
     float DoomFixedToFloat(int doomFixed) {
-=======
-    float DoomFixedToFloat(int doomFixed){
->>>>>>> b63c0667
         float res = float(doomFixed)/65536.0;
         return res;
     }
@@ -453,16 +449,9 @@
 
 
     /* Code used for parsing the config file. */
-
-<<<<<<< HEAD
-//TODO warnings, refactoring, comments
-    bool DoomGame::ParseBool(std::string boolString){
-        if(boolString == "true" || boolString == "1")
-=======
     //TODO warnings, refactoring, comments
     bool DoomGame::StringToBool(std::string boolString){
-        if(boolString == "true" or boolString == "1")
->>>>>>> b63c0667
+        if(boolString == "true" || boolString == "1")
             return true;
         if(boolString == "false" || boolString == "0")
             return false;
@@ -900,14 +889,9 @@
             return false;
         
         value = value.substr(1);
-                
-<<<<<<< HEAD
+
         /* Find '}' */
         while((value.empty() || value[value.size()-1] != '}') and !input.eof()){
-=======
-    /* Find '}' */
-        while((value.empty() or value[value.size()-1] != '}') and !input.eof()){
->>>>>>> b63c0667
             ++line_number;
             std::string newline;
             std::getline(input, newline);
@@ -1056,42 +1040,20 @@
         
         /* Parse int properties */
             try{
-<<<<<<< HEAD
                 if (key =="episodeseed" || key == "episode_seed"){
-                    unsigned int value = boost::lexical_cast<unsigned int>(val);
-                    if(val[0] == '-')
-                        throw boost::bad_lexical_cast();
-                    this->setEpisodeSeed((unsigned int)value);
-                    continue;
-                }
-                if (key == "episodetimeout" || key == "episode_timeout"){
-                    unsigned int value = boost::lexical_cast<unsigned int>(val);
-                    if(val[0] == '-')
-                        throw boost::bad_lexical_cast();
-                    this->setEpisodeTimeout((unsigned int)value);
+                    this->setEpisodeSeed(StringToUint(val));
+                    continue;
+                }
+                if (key == "episode_timeout" || key == "episodetimeout"){
+                    this->setEpisodeTimeout(StringToUint(val));
+                    continue;
+                }
+                if (key == "episode_start_time" || key == "episodestarttime"){
+                    this->setEpisodeStartTime(StringToUint(val));
                     continue;
                 }
                 if (key == "doom_skill" || key == "doomskill"){
-                    unsigned int value = boost::lexical_cast<unsigned int>(val);
-                    if(val[0] == '-')
-                        throw boost::bad_lexical_cast();
-                    this->setDoomSkill((unsigned int)value);
-=======
-                if (key =="seed"){
-                    this->setSeed(StringToUint(val));
-                    continue;
-                }
-                if (key == "episode_timeout" or key == "episodetimeout"){
-                    this->setEpisodeTimeout(StringToUint(val));
-                    continue;
-                }
-                if (key == "episode_start_time" or key == "episodestarttime"){
-                    this->setEpisodeStartTime(StringToUint(val));
-                    continue;
-                }
-                if (key == "doom_skill" or key == "doomskill"){
                     this->setDoomSkill(StringToUint(val));
->>>>>>> b63c0667
                     continue;
                 }
             }
@@ -1103,23 +1065,12 @@
 
         /* Parse float properties */
             try{
-<<<<<<< HEAD
                 if (key =="living_reward" || key =="livingreward"){
-                    float value = boost::lexical_cast<float>(val);
-                    this->setLivingReward((unsigned int)value);
+                    this->setLivingReward(boost::lexical_cast<float>(val));
                     continue;
                 }
                 if (key == "deathpenalty" || key == "death_penalty"){
-                    float value = boost::lexical_cast<float>(val);
-                    this->setDeathPenalty((unsigned int)value);
-=======
-                if (key =="living_reward" or key =="livingreward"){
-                    this->setLivingReward(boost::lexical_cast<float>(val));
-                    continue;
-                }
-                if (key == "deathpenalty" or key == "death_penalty"){
                     this->setDeathPenalty(boost::lexical_cast<float>(val));
->>>>>>> b63c0667
                     continue;
                 }
             }
@@ -1128,14 +1079,9 @@
                 success = false;
                 continue;
             }
-            
-<<<<<<< HEAD
+                        
             /* Parse string properties */
             if(key == "doom_map" || key == "doommap"){
-=======
-        /* Parse string properties */
-            if(key == "doom_map" or key == "doommap"){
->>>>>>> b63c0667
                 this->setDoomMap(val);
                 continue;
             }
@@ -1158,93 +1104,48 @@
     
         /* Parse bool properties */
             try{
-<<<<<<< HEAD
                 if (key =="auto_new_episode" || key =="autonewepisode"){
-                    this->setAutoNewEpisode(ParseBool(val));
+                    this->setAutoNewEpisode(StringToBool(val));
                     continue;
                 }
                 if (key =="new_episode_on_timeout" || key =="newepisodeontimeout"){
-                    this->setNewEpisodeOnTimeout(ParseBool(val));
+                    this->setNewEpisodeOnTimeout(StringToBool(val));
                     continue;
                 }
                 if (key =="new_episode_on_player_death" || key =="newepisodeonplayerdeath"){
-                    this->setNewEpisodeOnPlayerDeath(ParseBool(val));
+                    this->setNewEpisodeOnPlayerDeath(StringToBool(val));
                     continue;
                 }
                 if (key =="new_episode_on_map_end" || key =="newepisodeonmapend"){
-                    this->setNewEpisodeOnMapEnd(ParseBool(val));
+                    this->setNewEpisodeOnMapEnd(StringToBool(val));
                     continue;
                 }
                 if (key =="console_enabled" || key =="consoleenabled"){
-                    this->setConsoleEnabled(ParseBool(val));
+                    this->setConsoleEnabled(StringToBool(val));
                     continue;
                 }
                 if (key =="render_hud" || key =="renderhud"){
-                    this->setRenderHud(ParseBool(val));
+                    this->setRenderHud(StringToBool(val));
                     continue;
                 }
                 if (key =="render_weapon" || key =="renderweapon"){
-                    this->setRenderWeapon(ParseBool(val));
+                    this->setRenderWeapon(StringToBool(val));
                     continue;
                 }
                 if (key =="render_crosshair" || key =="rendercrosshair"){
-                    this->setRenderCrosshair(ParseBool(val));
+                    this->setRenderCrosshair(StringToBool(val));
                     continue;
                 }
                 if (key =="render_particles" || key =="renderparticles"){
-                    this->setRenderParticles(ParseBool(val));
+                    this->setRenderParticles(StringToBool(val));
                     continue;
                 }
                 if (key =="render_decals" || key =="renderdecals"){
-                    this->setRenderDecals(ParseBool(val));
+                    this->setRenderDecals(StringToBool(val));
                     continue;
                 }
                 if (key =="window_visible" || key =="windowvisible"){
-                    this->setWindowVisible(ParseBool(val));
-=======
-                if (key =="auto_new_episode" or key =="autonewepisode"){
-                    this->setAutoNewEpisode(StringToBool(val));
-                    continue;
-                }
-                if (key =="new_episode_on_timeout" or key =="newepisodeontimeout"){
-                    this->setNewEpisodeOnTimeout(StringToBool(val));
-                    continue;
-                }
-                if (key =="new_episode_on_player_death" or key =="newepisodeonplayerdeath"){
-                    this->setNewEpisodeOnPlayerDeath(StringToBool(val));
-                    continue;
-                }
-                if (key =="new_episode_on_map_end" or key =="newepisodeonmapend"){
-                    this->setNewEpisodeOnMapEnd(StringToBool(val));
-                    continue;
-                }
-                if (key =="console_enabled" or key =="consoleenabled"){
-                    this->setConsoleEnabled(StringToBool(val));
-                    continue;
-                }
-                if (key =="render_hud" or key =="renderhud"){
-                    this->setRenderHud(StringToBool(val));
-                    continue;
-                }
-                if (key =="render_weapon" or key =="renderweapon"){
-                    this->setRenderWeapon(StringToBool(val));
-                    continue;
-                }
-                if (key =="render_crosshair" or key =="rendercrosshair"){
-                    this->setRenderCrosshair(StringToBool(val));
-                    continue;
-                }
-                if (key =="render_particles" or key =="renderparticles"){
-                    this->setRenderParticles(StringToBool(val));
-                    continue;
-                }
-                if (key =="render_decals" or key =="renderdecals"){
-                    this->setRenderDecals(StringToBool(val));
-                    continue;
-                }
-                if (key =="window_visible" or key =="windowvisible"){
                     this->setWindowVisible(StringToBool(val));
->>>>>>> b63c0667
                     continue;
                 }
                
@@ -1267,12 +1168,7 @@
                     this->setMode(PLAYER);
                     continue;
                 }
-<<<<<<< HEAD
-                
                 std::cerr<<"WARNING! Loading config from: \""<<filename<<"\". SPECTATOR || PLAYER expected instead of: "<<raw_val<<" in line #"<<line_number<<". Line ignored.\n";
-=======
-                std::cerr<<"WARNING! Loading config from: \""<<filename<<"\". SPECTATOR or PLAYER expected instead of: "<<raw_val<<" in line #"<<line_number<<". Line ignored.\n";
->>>>>>> b63c0667
                 success = false;
                 continue;  
             }
@@ -1286,7 +1182,7 @@
                     this->setScreenFormat(StringToFormat(val));
                     continue;
                 }
-                if(key == "button_max_value" or key == "buttonmaxvalue"){
+                if(key == "button_max_value" || key == "buttonmaxvalue"){
                     size_t space = val.find_first_of(" ");
                     if(space == std::string::npos)
                         throw std::exception();
